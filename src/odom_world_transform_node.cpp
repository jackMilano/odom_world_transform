--- conflicted
+++ resolved
@@ -30,11 +30,7 @@
 
 public:
   OdomWorldTransformEstimator(double rate_hz, const std::string & robot_base_frame);
-<<<<<<< HEAD
-
-=======
-  
->>>>>>> c065df3e
+
   bool isYawOffsetCalibrated() const;
   double getYawOffset() const;
   bool calibrateYawOffset(const tf::Vector3 &velocity, double time_secs, int min_samples);
@@ -61,15 +57,8 @@
 int main(int argc, char **argv)
 {
   ros::init(argc, argv, "odom_world_transform_node");
-<<<<<<< HEAD
-
   ros::NodeHandle nh("~");
 
-=======
-  
-  ros::NodeHandle nh("~");
-  
->>>>>>> c065df3e
   double rate, calib_vel_x, calib_vel_y, calib_duration;
   int calib_min_samples;
   std::string base;
@@ -80,7 +69,6 @@
   nh.param("calibration_duration", calib_duration, 2.0);
   nh.param("calibration_min_samples", calib_min_samples, 5);
   nh.getParam("robot_base_frame", base);
-<<<<<<< HEAD
 
   OdomWorldTransformEstimator transformEstimator(rate, base);
 
@@ -95,28 +83,12 @@
     ROS_ERROR("Yaw offset calibration failed. Quitting...");
   }
 
-=======
-  
-  OdomWorldTransformEstimator transformEstimator(rate, base);
-  
-  if(transformEstimator.calibrateYawOffset(tf::Vector3(calib_vel_x, calib_vel_y, 0), calib_duration, calib_min_samples))
-  {
-    ROS_INFO("Yaw offset calibration successful! Yaw offset = %.4f deg. Starting to publish transform...", transformEstimator.getYawOffset() * RAD2DEG);
-    transformEstimator.spin();
-  }
-  else
-  {
-    ROS_ERROR("Yaw offset calibration failed. Quitting...");
-  }
-  
->>>>>>> c065df3e
   return 0;
 }
 
 OdomWorldTransformEstimator::OdomWorldTransformEstimator(double rate_hz, const std::string &robot_base_frame)
-: rate_(rate_hz), yaw_offset_calibrated_(false), yaw_offset_(0.0), base_frame_(robot_base_frame),
+  : rate_(rate_hz), yaw_offset_calibrated_(false), yaw_offset_(0.0), base_frame_(robot_base_frame),
   pose_sub_(nh_, "robot_pose", 1), odom_sub_(nh_, "odom", 1), pose_odom_sub_(SyncPolicy(SYNC_POLICY_WINDOW_SIZE))
-<<<<<<< HEAD
 {
   pose_odom_sub_.connectInput(pose_sub_, odom_sub_);
 }
@@ -131,22 +103,6 @@
   return yaw_offset_;
 }
 
-=======
-{
-  pose_odom_sub_.connectInput(pose_sub_, odom_sub_);
-}
-
-bool OdomWorldTransformEstimator::isYawOffsetCalibrated() const
-{
-  return yaw_offset_calibrated_;
-}
-
-double OdomWorldTransformEstimator::getYawOffset() const
-{
-  return yaw_offset_;
-}
-
->>>>>>> c065df3e
 bool OdomWorldTransformEstimator::calibrateYawOffset(const tf::Vector3 &velocity, double time_secs, int min_samples)
 {
   if(velocity.length() < 0.01)
@@ -160,13 +116,8 @@
   ros::Duration duration(time_secs);
 
   //register calibration callback
-<<<<<<< HEAD
   message_filters::Connection conn = pose_odom_sub_.registerCallback(
       boost::bind(&OdomWorldTransformEstimator::yawOffsetCalibCallback, this, _1, _2));
-
-=======
-  message_filters::Connection conn = pose_odom_sub_.registerCallback(boost::bind(&OdomWorldTransformEstimator::yawOffsetCalibCallback, this, _1, _2));
->>>>>>> c065df3e
   ros::Publisher cmd_vel_pub = nh_.advertise<geometry_msgs::Twist>("cmd_vel", 1);
 
   //wait for initial pose
@@ -183,11 +134,7 @@
   geometry_msgs::Twist zeroTwist;
   cmd_vel_pub.publish(zeroTwist);
   ros::spinOnce();
-<<<<<<< HEAD
-
-=======
-  
->>>>>>> c065df3e
+
   //disconnect calibration callback
   conn.disconnect();
 
@@ -200,19 +147,11 @@
   it = poses_.begin();
   it += poses_.size() - toCut;
   poses_.erase(it, poses_.end());
-<<<<<<< HEAD
 
   //check enough samples were collected
   if(poses_.size() >= min_samples)
   {
     //calculate displacement vector
-=======
-  
-  //check enough samples were collected
-  if(poses_.size() >= min_samples)
-  {
-    //calculate displacement vector  
->>>>>>> c065df3e
     tf::Vector3 actual_displacement = findFittingVector(poses_);
 
     //TODO can I use odom info?? should I??
@@ -223,11 +162,7 @@
     //offset = angle of actual relative to expected
     yaw_offset_ = atan2(actual_displacement.y(), actual_displacement.x()) - atan2(velocity.y(), velocity.x());
     yaw_offset_calibrated_ = true;
-<<<<<<< HEAD
-
-=======
-    
->>>>>>> c065df3e
+
     //we can delete these
     poses_.clear();
     return true;
@@ -236,11 +171,6 @@
   {
     ROS_ERROR("Not enough samples for calibration. Try providing a faster calibration velocity, a longer duration or a smaller minimum number of samples. Aborting.");
   }
-<<<<<<< HEAD
-
-=======
-  
->>>>>>> c065df3e
   return false;
 }
 
@@ -261,7 +191,6 @@
   }
 }
 
-<<<<<<< HEAD
 void OdomWorldTransformEstimator::yawOffsetCalibCallback(const projected_game_msgs::Pose2DStampedConstPtr& pose,
     const nav_msgs::OdometryConstPtr& odom)
 {
@@ -276,20 +205,6 @@
 
   //TODO online estimation of yaw offset here
 
-=======
-void OdomWorldTransformEstimator::yawOffsetCalibCallback(const projected_game_msgs::Pose2DStampedConstPtr& pose, const nav_msgs::OdometryConstPtr& odom)
-{  
-  poses_.push_back(pose);
-}
-
-void OdomWorldTransformEstimator::estimateTransformCallback(const projected_game_msgs::Pose2DStampedConstPtr& pose, const nav_msgs::OdometryConstPtr& odom)
-{
-  //should never happen because of the check in spin()
-  ROS_ASSERT_MSG(yaw_offset_calibrated_, "In estimateTransformCallback() but yaw offset not calibrated.");
-  
-  //TODO online estimation of yaw offset here
-  
->>>>>>> c065df3e
   tf::Stamped<tf::Pose> odom_to_world;
   try
   {
@@ -307,8 +222,7 @@
   }
 
   tf::Transform transform(tf::Quaternion(odom_to_world.getRotation()),
-                             tf::Point(odom_to_world.getOrigin()));
-<<<<<<< HEAD
+      tf::Point(odom_to_world.getOrigin()));
 
   //TODO publish future stamped??
   //inverse to obtain pose of odom wrt world (world to odom transform)
@@ -329,26 +243,6 @@
   double avg_x = 0;       //mean of x
 
   //calculate various sums
-=======
-  
-  //TODO publish future stamped??
-  //inverse to obtain pose of odom wrt world (world to odom transform)
-  transform_bc_.sendTransform(tf::StampedTransform(transform.inverse(), pose->header.stamp, pose->header.frame_id, odom->header.frame_id));
-}
-
-tf::Vector3 OdomWorldTransformEstimator::findFittingVector(const std::vector<projected_game_msgs::Pose2DStampedConstPtr> &poses)
-{
-  double sum_x = 0;     //sum of x values
-  double sum_y = 0;     //sum of y values
-  double sum_xy = 0;    //sum of x * y
-  double sum_xx = 0;    //sum of x^2
-  double slope = 0;    //slope of regression line
-  double y_intercept = 0; //y intercept of regression line
-  double avg_y = 0;     //mean of y
-  double avg_x = 0;     //mean of x
-  
-  //calculate various sums 
->>>>>>> c065df3e
   for (int i = 0; i < poses.size(); ++i)
   {
     //sum of x
